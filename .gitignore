--- conflicted
+++ resolved
@@ -27,10 +27,8 @@
 MANIFEST
 BIDS/
 Data/
-<<<<<<< HEAD
+Data/
 
-=======
->>>>>>> 68b98400
 # PyInstaller
 #  Usually these files are written by a python script from a template
 #  before PyInstaller builds the exe, so as to inject date/other infos into it.
