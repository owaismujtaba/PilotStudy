import os
import mne
import time
from datetime import timedelta
import numpy as np
from pathlib import Path

from mne_bids import BIDSPath, read_raw_bids
from colorama import Fore, Style, init

import src.utils.config as config
from src.utils.utils import getFolderAndDestination, checkIfEpochsFileExist
from src.utils.utils import printSectionFooter, printSectionHeader

import pdb



init(autoreset=True)


class NeuralDatasetExtractor:
    """
    A class for processing neural data from EEG experiments.
   
    This class provides methods to load, process, and extract EEG data
    from BIDS-formatted datasets. It includes functionality for initializing
    the dataset, extracting event information, and creating epochs for words
    and syllables based on various parameters such as speech type, 
    language element, event type, trail phase and presentation mode
    

    Attributes:
        subjectId (str): The ID of the subject.
        sessionId (str): The ID of the session.
        runId (str): The ID of the run.
        taskName (str): The name of the task.
        bidsDir (str): The root directory of the BIDS dataset.
        speechType (str): The type of speech (e.g., 'Overt', 'Covert').
        languageElement (str): The language element type (e.g., 'Word', 'Syllable').
        eventType (str): The type of event (e.g., 'Start', 'End').
        trialPhase (str): The phase of the trial (e.g., 'Stimulus', 'ITI', 'ISI', 'Speech',
        'Fixation', 'Response').
        presentationMode (str): The mode of presentation (e.g., 'Audio', 'Text', 'Picture).
        bidsFilepath (BIDSPath): The BIDS file path for the current dataset.
        rawData (mne.io.Raw): The raw EEG data.
        channels (list): List of channel names in the raw data.
        events (numpy.ndarray): The events extracted from the raw data.
        eventIds (dict): A dictionary mapping event descriptions to their numerical IDs.
        eventIdsReversed (dict): A dictionary mapping numerical event IDs to their descriptions.
        epochsData (mne.Epochs): Epochs object for the filtered events.
    """

    def __init__(self, 
            subjectId=None, sessionId=None, 
            runId='01', taskName='PilotStudy', 
            bidsDir=config.BIDS_DIR, 
            speechType=config.SPEECH_TYPE, 
            startEnd=config.START_END,
            languageElement=config.LANGUAGE_ELEMENT,
            eventType=config.EVENT_TYPE, trialPhase=None, 
            presentationMode=config.PRESENTATION_MODE
        ):
        
        printSectionHeader(f"{Fore.CYAN} Initializing NeuralDatasetExtractor {Style.RESET_ALL}")
        
        self.subjectId = subjectId
        self.sessionId = sessionId
        self.runId = runId
        self.taskName = taskName
        self.bidsDir = bidsDir
        self.speechType = speechType
        self.languageElement = languageElement
        self.startEnd=startEnd
        self.eventType = eventType
        self.trialPhase = trialPhase
        self.presentationMode = presentationMode
        self.frequencyRange = np.logspace(*np.log10([1, 120]), num=10)
        self.bidsFilepath = BIDSPath(
            subject=self.subjectId, session=self.sessionId, run=self.runId,
            task=self.taskName, suffix='eeg', root=self.bidsDir
        )

        self.displayInfo()

        printSectionFooter(f"{Fore.GREEN} NeuralDatasetExtractor Initialization Complete {Style.RESET_ALL}")
       
        printSectionHeader(f"{Fore.YELLOW} Loading Raw Data {Style.RESET_ALL}")
        self.rawData = read_raw_bids(self.bidsFilepath)
        self.channels = self.rawData.ch_names
        self.rawData.load_data()
        printSectionFooter(f"{Fore.GREEN}✅ Data Loading Complete ✅{Style.RESET_ALL}")
        
        self.events, self.eventIds = mne.events_from_annotations(self.rawData, verbose=False)
        self.eventIdsReversed = {value: key for key, value in self.eventIds.items()}
        self.eventIdsReversed = {value: key for key, value in self.eventIds.items()}
        
        self.preprocessData()
        self.getRealtedEvents()
        self.extractEvents()
        self.saveEpochedData()

    def displayInfo(self):
        """
        Display information about the subject, session, task, and run.

        This method prints out the details of the subject, session, task, and run
        in a clear and visually appealing format.

        Returns:
            None
        """
        color = Fore.MAGENTA
        printSectionHeader("ℹ️ Subject, Session, Task, and Run Information ℹ️")
        print(f"{color}\033[1m\033[4m🧑‍🔬 Subject ID:            {self.subjectId}".ljust(60))  
        print(f"{color}\033[1m📅 Session ID:            {self.sessionId}".ljust(60))   
        print(f"{color}\033[1m🏃‍♂️ Run ID:            {self.runId}".ljust(60))         
        print(f"{color}\033[1m📝 Task Name:             {self.taskName}".ljust(60))    
<<<<<<< HEAD
        print(f"{color}\033[1m🔊 Speech Type:           {self.speechType}".ljust(60)) 
=======
        print(f"{color}\033[1m🔊 Speech Type:           {self.speechType}.ljust(60)") 
>>>>>>> 6e2e69f3
        print(f"{color}\033[1m🔤 Language Element:          {self.languageElement}".ljust(60)) 
        print(f"{color}\033[1m📊 Event Type:            {self.eventType}".ljust(60)) 
        print(f"{color}\033[1m⏳ Start/End:             {self.startEnd}".ljust(60))   
        print(f"{color}\033[1m⏳ Trial Phase:           {self.trialPhase}".ljust(60))   
        print(f"{color}\033[1m🖥️ Presentation Mode:             {self.presentationMode}".ljust(60)) 
        print(f"{color}\033[1m📂 BIDS Directory: {self.bidsDir}{Style.RESET_ALL}".ljust(60))  
    
    def preprocessData(self):
        """
        Apply preprocessing steps to the raw EEG data.

        This method applies the following preprocessing steps:
        1. Notch filter at 50 Hz and 100 Hz to remove power line noise.
        2. Bandpass filter between 0.1 Hz and 120 Hz.
        3. Independent Component Analysis (ICA) to capture 99% of the variance.
        1. Notch filter at 50 Hz and 100 Hz to remove power line noise.
        2. Bandpass filter between 0.1 Hz and 120 Hz.
        3. Independent Component Analysis (ICA) to capture 99% of the variance.

        Returns:
            None
        """
        printSectionHeader(f"{Fore.MAGENTA}粒 Applying Preprocessing Steps 粒{Style.RESET_ALL}")
        
        print(f"{Fore.YELLOW}1️⃣ Applying notch filter...{Style.RESET_ALL}")
        self.rawData.notch_filter([50, 100])
        
        print(f"{Fore.YELLOW}2️⃣ Applying bandpass filter...{Style.RESET_ALL}")
        self.rawData.filter(l_freq=0.1, h_freq=120, n_jobs=config.NJOBS)

        '''
        print(f"{Fore.YELLOW}3️⃣ Performing ICA...{Style.RESET_ALL}") # Regression Filtering Remove ICA 
        ica = mne.preprocessing.ICA(max_iter='auto', random_state=42)
        rawDataForICA = self.rawData.copy()
        ica.fit(rawDataForICA)
        ica.apply(self.rawData)
        '''
        print(f"{Fore.YELLOW}4️⃣ Setting EEG reference to FCz{Style.RESET_ALL}")
        self.rawData.set_eeg_reference(ref_channels=['FCz'])

        printSectionFooter(f"{Fore.GREEN}✨ Preprocessing Completed ✨{Style.RESET_ALL}")

    def getRealtedEvents(self):
        """
        Extract events of interest based on the specified parameters.

        This method filters the events based on the speech type, language element,
        event type, trial phase, and presentation mode specified during initialization.

        Returns:
            None
        """
        printSectionHeader(f" Extracting Related Events ")
        intrestedEvents = []
        for index in range(len(self.events)):
            eventCode = self.events[index][2]
            eventName = self.eventIdsReversed[eventCode]
            if all(self._checkEventProperty(eventName, parm) for parm in [
<<<<<<< HEAD
                self.speechType, self.languageElement, self.eventType, 
=======
                self.speechType, self.languageElement, self.eventType,
>>>>>>> 6e2e69f3
                self.startEnd, self.trialPhase, self.presentationMode
            ]):
                intrestedEvents.append(self.events[index])
        self.intrestedEvents = np.array(intrestedEvents)
        print(f"{Fore.MAGENTA} Found {len(self.intrestedEvents)} events of interest{Style.RESET_ALL}".center(60))
        self.displayInfo()
        printSectionFooter(f"✅ Event Extraction Complete ✅")
    
    def extractEvents(self):
        """
        Create epochs from the filtered events.

        This method creates epochs from the events of interest using the specified
        time window and baseline correction.

        Returns:
            None
        """
        printSectionHeader(" Creating Epochs ")
        self.epochsData = mne.Epochs(
            self.rawData, 
            events=self.intrestedEvents, 
            tmin=config.T_MIN, tmax=config.T_MAX,
            baseline=(config.T_MIN, 0), 
            picks=self.channels, 
            preload=True,
            verbose=False
        )

        self.epochsData.event_id = {self.eventIdsReversed[int(key)]: int(key) for key,_ in self.epochsData.event_id.items() }
        print(f"{Fore.GREEN} Created {len(self.epochsData)} epochs{Style.RESET_ALL}".center(60))
        printSectionFooter("✅ Epoch Creation Complete ✅")

    def _checkEventProperty(self, eventName, propertyValue):
        if propertyValue is None:
            return True
        return propertyValue in eventName
    
    def saveEpochedData(self):
        """
        Save the epoched data to a file.

        This method saves the epoched data (self.epochsData) to a file in the specified output directory.
        The file will be in the .fif format, which is the standard format for MNE-Python objects.

        Args:
            output_dir (str): The directory where the epoched data should be saved.

        Returns:
            None
        """
        
        printSectionHeader(" Saving Epoched Data ")

<<<<<<< HEAD
        filename, folder, destinationDir = getFolderAndDestination(
            self.subjectId, self.sessionId, self.taskName,
            self.runId, self.speechType, self.languageElement,
            self.eventType, self.startEnd, self.trialPhase,
            self.presentationMode
        )
=======
        dataDir = config.DATA_DIR
        folder = f'{self.speechType}{self.languageElement}{self.eventType}{self.startEnd}{self.trialPhase}{self.presentationMode}'
        filename = f"sub-{self.subjectId}_ses-{self.sessionId}_task-{self.taskName}_run-{self.runId}_epo.fif"
        destinationDir = Path(dataDir, f'sub-{self.subjectId}', f'ses-{self.sessionId}', folder)

>>>>>>> 6e2e69f3
        Path(destinationDir).mkdir(parents=True, exist_ok=True)
        
        filepath = Path(destinationDir) / filename
        #self.epochsData.apply_baseline(baseline=(config.T_MIN, 0))
        self.epochsData.save(filepath, overwrite=True)
        
        print(f" Saved epoched data to: {filepath}")
        printSectionFooter("✅ Epoched Data Saving Complete ✅")


class ExtractEpochs:
    def __init__(self,
        subjectId=None, sessionId=None, 
            runId='01', taskName='PilotStudy', 
            bidsDir=config.BIDS_DIR, 
            speechType=config.SPEECH_TYPE, 
            languageElement=config.LANGUAGE_ELEMENT,
            startEnd = config.START_END,
            eventType=config.EVENT_TYPE, 
            trialPhase=config.TRIAL_PHASE, 
            presentationMode=config.PRESENTATION_MODE,
        ):

        printSectionHeader(" Extracting Epochs Data Initialization ")

        self.subjectId = subjectId
        self.sessionId = sessionId
        self.runId = runId
        self.taskName = taskName
        self.bidsDir = bidsDir
        self.speechType = speechType
        self.languageElement = languageElement
        self.startEnd = startEnd
        self.eventType = eventType
        self.trialPhase = trialPhase
        self.presentationMode = presentationMode 
        self.extactReleventEvents()

    def checkIfEpochsFileExist(self):
        filename, folder, destinationDir = getFolderAndDestination(
            self.subjectId, self.sessionId, self.taskName,
            self.runId, self.speechType, self.languageElement,
            self.eventType, self.startEnd, self.trialPhase,
            self.presentationMode
        )
        self.filename = filename
        self.folder = folder
        self.destinationDir = destinationDir

        self.filepath = Path(self.destinationDir, filename)
        if os.path.exists(self.filepath):
            print(f"{Fore.YELLOW}🔍 Epochs file found.{Style.RESET_ALL}")
            return True
        else:
            print(f"{Fore.YELLOW}🔍 Epochs file not found. Creating new epochs...{Style.RESET_ALL}")
            return False

    def extactReleventEvents(self):
        if not self.checkIfEpochsFileExist():
            self.neuralData = NeuralDatasetExtractor(
                    subjectId=self.subjectId, sessionId=self.sessionId, runId=self.runId,
                    taskName=self.taskName, bidsDir=self.bidsDir,
                    speechType=self.speechType, languageElement=self.languageElement,
                    eventType=self.eventType, trialPhase=self.trialPhase,
                    presentationMode=self.presentationMode
                )
            self.epochsData = self.neuralData.epochsData
        else:
            print(f"{Fore.GREEN}📂 Loading existing epochs from {self.filepath}{Style.RESET_ALL}")
            self.epochsData = mne.read_epochs(self.filepath, preload=True)

def extractEpochsDataForAllSubjects():
    subjectDirs = [d for d in os.listdir(config.BIDS_DIR) if d.startswith('sub')]

    for subjectDir in subjectDirs:
        subjectId = subjectDir.split('-')[1]
        subjectDirPath = Path(config.BIDS_DIR, subjectDir)
        sessionDirs = [d for d in os.listdir(subjectDirPath) if d.startswith('ses')]
        for session in sessionDirs:
            sessionId = session.split('-')[1]

            try:
                ExtractEpochs(
                    subjectId=subjectId,
                    sessionId=sessionId
                )
            except:
                print(f'Error creating events file for sub-{subjectId}, ses-{sessionId}')


class RealSilentData:
    def __init__(self, subjectId, sessionId) -> None:
        self.subjectId = subjectId
        self.sessionId = sessionId
        self.extractRealSilentEvents()

    
    def extractRealSilentEvents(self):
       
        result, filename, folder, destination = checkIfEpochsFileExist(
            self.subjectId, self.sessionId
        )
        self.filename = filename
        self.folder = folder
        self.destinationDir = destination
        if not result:
            print('Error no Epochs File Found')
        else:
            self.filepath = Path(self.destinationDir, self.filename)
            print(f"{Fore.GREEN}📂 Loading existing epochs from {self.filepath}{Style.RESET_ALL}")
            self.epochsData = mne.read_epochs(self.filepath, preload=True)
           
            events = self.epochsData.events
            eventIds = self.epochsData.event_id
            eventIdsReversed = {str(value): key for key, value in eventIds.items()}

            silentIndexes, realIndexes = [], []
            for index in range(len(events)):
                if 'Real' in eventIdsReversed[str(events[index][2])]:
                    silentIndexes.append(index)
                if 'Silent' in eventIdsReversed[str(events[index][2])]:
                    realIndexes.append(index)
            
            self.realData = self.epochsData[realIndexes]
            self.silentData = self.epochsData[silentIndexes]


class VowelDataExtractor:
    """
    A class for extracting and processing Vowel data from neural datasets.

    This class provides methods to extract and process data for different groups
    based on specified categories. It utilizes the NeuralDatasetExtractor class
    to handle the initial data extraction and preprocessing.

    Attributes:
        subjectId (str): The ID of the subject.
        sessionId (str): The ID of the session.
        runId (str): The ID of the run.
        taskName (str): The name of the task.
        bidsDir (str): The root directory of the BIDS dataset.
        speechType (str): The type of speech (e.g., 'Overt', 'Covert').
        languageElement (str): The language element type (e.g., 'Word', 'Syllable').
        eventType (str): The type of event (e.g., 'Start', 'End').
        trialPhase (str): The phase of the trial (e.g., 'Stimulus', 'ITI', 'ISI', 'Speech',
        'Fixation', 'Response').
        presentationMode (str): The mode of presentation (e.g., 'Audio', 'Text', 'Picture).
        groupCategories (list): A list of group categories to be used for data extraction.
        neuralData (NeuralDatasetExtractor): An instance of the NeuralDatasetExtractor class.
        groupedData (dict): A dictionary to store the extracted data for each group.
        groupCategories (list): A list of group categories to be used for data extraction.
        neuralData (NeuralDatasetExtractor): An instance of the NeuralDatasetExtractor class.
        groupedData (dict): A dictionary to store the extracted data for each group.
    """

    def __init__(self, 
        subjectId=None, sessionId=None, 
            runId='01', taskName='PilotStudy', 
            bidsDir=config.BIDS_DIR, 
            speechType=config.SPEECH_TYPE, 
            languageElement=config.LANGUAGE_ELEMENT,
            startEnd = config.START_END,
<<<<<<< HEAD
            eventType=config.EVENT_TYPE, 
            trialPhase=config.TRIAL_PHASE, 
=======
            eventType=config.EVENT_TYPE, trialPhase=None, 
>>>>>>> 6e2e69f3
            presentationMode=config.PRESENTATION_MODE,
            groupCategories=['a', 'e', 'i', 'o', 'u']
        ):
        printSectionHeader(" Initializing VowelDataExtractor ")
        
        self.subjectId = subjectId
        self.sessionId = sessionId
        self.runId = runId
        self.taskName = taskName
        self.bidsDir = bidsDir
        self.speechType = speechType
        self.languageElement = languageElement
        self.startEnd = startEnd
        self.eventType = eventType
        self.trialPhase = trialPhase
        self.presentationMode = presentationMode 
        self.groupCategories = groupCategories
        self.frequencyRange = np.logspace(*np.log10([1, 120]), num=10)
        self.morletFeatures = None
        self.timings = {}  
        self.loadEpochsData()
        self.displayGroupInfo()
        printSectionFooter("✅ VowelDataExtractor Initialization Complete ✅")
        self.extractVowelData()
        pdb.set_trace()
    
    def loadEpochsData(self):
        """
        Load epoched data from a file or create new epochs if the file doesn't exist.

        This method attempts to load pre-existing epoched data from a file. If the file
        doesn't exist, it creates a new NeuralDatasetExtractor instance to generate the epochs file.

        Returns:
            None
        """
        start_time = time.time()
<<<<<<< HEAD
        epochsExtractor = ExtractEpochs(
            subjectId=self.subjectId, sessionId=self.sessionId,
        )
        
        self.epochsData = epochsExtractor.epochsData
=======
        dataDir = config.DATA_DIR
        folder = f'{self.speechType}{self.languageElement}{self.eventType}{self.startEnd}{self.trialPhase}{self.presentationMode}'
        filename = f"sub-{self.subjectId}_ses-{self.sessionId}_task-{self.taskName}_run-{self.runId}_epo.fif"
        destinationDir = Path(dataDir, f'sub-{self.subjectId}', f'ses-{self.sessionId}', folder)
        filepath = Path(destinationDir, filename)
        self.groupFolder = folder
        if not os.path.exists(filepath):
            print(f"{Fore.YELLOW}🔍 Epochs file not found. Creating new epochs...{Style.RESET_ALL}")
            self.neuralData = NeuralDatasetExtractor(
                subjectId=self.subjectId, sessionId=self.sessionId, runId=self.runId,
                taskName=self.taskName, bidsDir=self.bidsDir,
                speechType=self.speechType, languageElement=self.languageElement,
                eventType=self.eventType, trialPhase=self.trialPhase,
                presentationMode=self.presentationMode
            )
            self.epochsData = self.neuralData.epochsData
        else:
            print(f"{Fore.GREEN}📂 Loading existing epochs from {filepath}{Style.RESET_ALL}")
            self.epochsData = mne.read_epochs(filepath, preload=True)
>>>>>>> 6e2e69f3

        self.eventIds = self.epochsData.event_id
        self.eventIdsReversed = {value: key for key, value in self.eventIds.items()}
        duration = time.time() - start_time
        print(f"{Fore.YELLOW}⏱️ Time taken to load epochs: {timedelta(seconds=duration)}{Style.RESET_ALL}")

<<<<<<< HEAD
    def extractVowelData(self):
=======
    def displayGroupInfo(self):
        """
        Display information about the group categories and other relevant details.

        This method prints out the subject ID, session ID, run ID, data folder,
        and the group categories in a visually appealing format.

        Returns:
            None
        """
        
        printSectionHeader("ℹ️ Subject, Session, Task, and Run Information ℹ️")
        
        color = Fore.MAGENTA
        size= '\033[4m'
        
        print(f"{color}{size}🧑‍🔬 Subject ID: {self.subjectId}".ljust(60))  
        print(f"{color}\033[1m📅 Session ID: {self.sessionId}".ljust(60))   
        print(f"{color}\033[1m🏃‍♂️ Run ID: {self.runId}".ljust(60))         
        print(f"{color}\033[1m📝 Task Name: {self.taskName}".ljust(60))    
        print(f"{color}\033[1m🔊 Speech Type: {self.speechType}".ljust(60)) 
        print(f"{color}\033[1m🔤 Language Element: {self.languageElement}".ljust(60)) 
        print(f"{color}\033[1m📊 Event Type: {self.eventType}".ljust(60)) 
        print(f"{color}\033[1m⏳ Start/End: {self.startEnd}".ljust(60))   
        print(f"{color}\033[1m⏳ Trial Phase: {self.trialPhase}".ljust(60))   
        print(f"{color}\033[1m🖥️ Presentation Mode: {self.presentationMode}".ljust(60)) 
         
       
        printSectionFooter("✅ Group Information Display Complete ✅")

    def computeMorletFeatures(self):
        """
        Compute Morlet wavelet features for the epoched data.

        This method calculates time-frequency representations using Morlet wavelets
        for the epoched data across the specified frequency range.

        Returns:
            None
        """
        start_time = time.time()
        printSectionHeader(f"{Fore.CYAN}🌊 Computing Morlet Features 🌊{Style.RESET_ALL}")
        self.morletFeatures = self.epochsData.compute_tfr(
            method='morlet',
            freqs=self.frequencyRange,
            n_cycles=self.frequencyRange/8,
            use_fft=True,
            return_itc=False,
            average=False
        )
        print(f"{Fore.GREEN}✨ Computed Morlet features for {len(self.morletFeatures)} epochs{Style.RESET_ALL}")
        print(f"{Fore.YELLOW}📊 Shape: {self.morletFeatures.get_data().shape}{Style.RESET_ALL}")
        duration = time.time() - start_time
        print(f"{Fore.YELLOW}⏱️ Time taken to compute Morlet features: {timedelta(seconds=duration)}{Style.RESET_ALL}")
        printSectionFooter(f"{Fore.GREEN}✅ Morlet Feature Computation Complete ✅{Style.RESET_ALL}")

    def categorizeDataByVowels(self):
        """
        Categorize Morlet and raw features for each vowel group.

        This method separates the computed Morlet features and raw data into groups
        based on the specified vowel categories (a, e, i, o, u).

        Returns:
            None
        """
>>>>>>> 6e2e69f3
        start_time = time.time()
        printSectionHeader(f"{Fore.MAGENTA}🔬 Extracting Vowels Data 🔬{Style.RESET_ALL}")
        vowelIndexDict = {vowel: [] for vowel in self.groupCategories}
        self.groupedData = {vowel: [] for vowel in self.groupCategories}

        for index, (_, _, event_id) in enumerate(self.epochsData.events):
            eventName = self.eventIdsReversed[event_id]
            for vowel in self.groupCategories:
                if eventName.lower().endswith(vowel.lower()):
                    vowelIndexDict[vowel].append(index)
                    break

        for vowel in self.groupCategories:
            self.groupedData[vowel] = self.epochsData[vowelIndexDict[vowel]].get_data(copy=True)
            print(f"{Fore.CYAN}📊 Vowel {vowel}: shape {self.groupedData[vowel].shape}{Style.RESET_ALL}")

    def displayGroupInfo(self):
        """
        Display information about the group categories and other relevant details.

        This method prints out the subject ID, session ID, run ID, data folder,
        and the group categories in a visually appealing format.

        Returns:
            None
        """
        
        printSectionHeader("ℹ️ Subject, Session, Task, and Run Information ℹ️")
        
        color = Fore.MAGENTA
        size= '\033[4m'
        
        print(f"{color}{size}🧑‍🔬 Subject ID: {self.subjectId}".ljust(60))  
        print(f"{color}\033[1m📅 Session ID: {self.sessionId}".ljust(60))   
        print(f"{color}\033[1m🏃‍♂️ Run ID: {self.runId}".ljust(60))         
        print(f"{color}\033[1m📝 Task Name: {self.taskName}".ljust(60))    
        print(f"{color}\033[1m🔊 Speech Type: {self.speechType}".ljust(60)) 
        print(f"{color}\033[1m🔤 Language Element: {self.languageElement}".ljust(60)) 
        print(f"{color}\033[1m📊 Event Type: {self.eventType}".ljust(60)) 
        print(f"{color}\033[1m⏳ Start/End: {self.startEnd}".ljust(60))   
        print(f"{color}\033[1m⏳ Trial Phase: {self.trialPhase}".ljust(60))   
        print(f"{color}\033[1m🖥️ Presentation Mode: {self.presentationMode}".ljust(60)) 
         
       
        printSectionFooter("✅ Group Information Display Complete ✅")

   
        """
        Execute the complete data processing pipeline.

        This method calls the necessary functions to compute Morlet features,
        extract data for groups, and create the training dataset.

        Returns:
            None
        """
        overall_start_time = time.time()
        printSectionHeader(f"{Fore.GREEN}🔄 Starting Data Processing Pipeline 🔄{Style.RESET_ALL}")
        self.computeMorletFeatures()
        self.categorizeDataByVowels()
        self.makeTrainDataset()
        overall_duration = time.time() - overall_start_time
        print(f"\n{Fore.CYAN}⏱️ Total processing time: {timedelta(seconds=overall_duration)}{Style.RESET_ALL}")
        printSectionFooter(f"{Fore.GREEN}✅ Data Processing Complete ✅{Style.RESET_ALL}")


<|MERGE_RESOLUTION|>--- conflicted
+++ resolved
@@ -116,11 +116,7 @@
         print(f"{color}\033[1m📅 Session ID:            {self.sessionId}".ljust(60))   
         print(f"{color}\033[1m🏃‍♂️ Run ID:            {self.runId}".ljust(60))         
         print(f"{color}\033[1m📝 Task Name:             {self.taskName}".ljust(60))    
-<<<<<<< HEAD
         print(f"{color}\033[1m🔊 Speech Type:           {self.speechType}".ljust(60)) 
-=======
-        print(f"{color}\033[1m🔊 Speech Type:           {self.speechType}.ljust(60)") 
->>>>>>> 6e2e69f3
         print(f"{color}\033[1m🔤 Language Element:          {self.languageElement}".ljust(60)) 
         print(f"{color}\033[1m📊 Event Type:            {self.eventType}".ljust(60)) 
         print(f"{color}\033[1m⏳ Start/End:             {self.startEnd}".ljust(60))   
@@ -179,11 +175,7 @@
             eventCode = self.events[index][2]
             eventName = self.eventIdsReversed[eventCode]
             if all(self._checkEventProperty(eventName, parm) for parm in [
-<<<<<<< HEAD
                 self.speechType, self.languageElement, self.eventType, 
-=======
-                self.speechType, self.languageElement, self.eventType,
->>>>>>> 6e2e69f3
                 self.startEnd, self.trialPhase, self.presentationMode
             ]):
                 intrestedEvents.append(self.events[index])
@@ -238,20 +230,12 @@
         
         printSectionHeader(" Saving Epoched Data ")
 
-<<<<<<< HEAD
         filename, folder, destinationDir = getFolderAndDestination(
             self.subjectId, self.sessionId, self.taskName,
             self.runId, self.speechType, self.languageElement,
             self.eventType, self.startEnd, self.trialPhase,
             self.presentationMode
         )
-=======
-        dataDir = config.DATA_DIR
-        folder = f'{self.speechType}{self.languageElement}{self.eventType}{self.startEnd}{self.trialPhase}{self.presentationMode}'
-        filename = f"sub-{self.subjectId}_ses-{self.sessionId}_task-{self.taskName}_run-{self.runId}_epo.fif"
-        destinationDir = Path(dataDir, f'sub-{self.subjectId}', f'ses-{self.sessionId}', folder)
-
->>>>>>> 6e2e69f3
         Path(destinationDir).mkdir(parents=True, exist_ok=True)
         
         filepath = Path(destinationDir) / filename
@@ -414,12 +398,8 @@
             speechType=config.SPEECH_TYPE, 
             languageElement=config.LANGUAGE_ELEMENT,
             startEnd = config.START_END,
-<<<<<<< HEAD
             eventType=config.EVENT_TYPE, 
             trialPhase=config.TRIAL_PHASE, 
-=======
-            eventType=config.EVENT_TYPE, trialPhase=None, 
->>>>>>> 6e2e69f3
             presentationMode=config.PRESENTATION_MODE,
             groupCategories=['a', 'e', 'i', 'o', 'u']
         ):
@@ -457,42 +437,34 @@
             None
         """
         start_time = time.time()
-<<<<<<< HEAD
         epochsExtractor = ExtractEpochs(
             subjectId=self.subjectId, sessionId=self.sessionId,
         )
         
         self.epochsData = epochsExtractor.epochsData
-=======
-        dataDir = config.DATA_DIR
-        folder = f'{self.speechType}{self.languageElement}{self.eventType}{self.startEnd}{self.trialPhase}{self.presentationMode}'
-        filename = f"sub-{self.subjectId}_ses-{self.sessionId}_task-{self.taskName}_run-{self.runId}_epo.fif"
-        destinationDir = Path(dataDir, f'sub-{self.subjectId}', f'ses-{self.sessionId}', folder)
-        filepath = Path(destinationDir, filename)
-        self.groupFolder = folder
-        if not os.path.exists(filepath):
-            print(f"{Fore.YELLOW}🔍 Epochs file not found. Creating new epochs...{Style.RESET_ALL}")
-            self.neuralData = NeuralDatasetExtractor(
-                subjectId=self.subjectId, sessionId=self.sessionId, runId=self.runId,
-                taskName=self.taskName, bidsDir=self.bidsDir,
-                speechType=self.speechType, languageElement=self.languageElement,
-                eventType=self.eventType, trialPhase=self.trialPhase,
-                presentationMode=self.presentationMode
-            )
-            self.epochsData = self.neuralData.epochsData
-        else:
-            print(f"{Fore.GREEN}📂 Loading existing epochs from {filepath}{Style.RESET_ALL}")
-            self.epochsData = mne.read_epochs(filepath, preload=True)
->>>>>>> 6e2e69f3
 
         self.eventIds = self.epochsData.event_id
         self.eventIdsReversed = {value: key for key, value in self.eventIds.items()}
         duration = time.time() - start_time
         print(f"{Fore.YELLOW}⏱️ Time taken to load epochs: {timedelta(seconds=duration)}{Style.RESET_ALL}")
 
-<<<<<<< HEAD
     def extractVowelData(self):
-=======
+        start_time = time.time()
+        printSectionHeader(f"{Fore.MAGENTA}🔬 Extracting Vowels Data 🔬{Style.RESET_ALL}")
+        vowelIndexDict = {vowel: [] for vowel in self.groupCategories}
+        self.groupedData = {vowel: [] for vowel in self.groupCategories}
+
+        for index, (_, _, event_id) in enumerate(self.epochsData.events):
+            eventName = self.eventIdsReversed[event_id]
+            for vowel in self.groupCategories:
+                if eventName.lower().endswith(vowel.lower()):
+                    vowelIndexDict[vowel].append(index)
+                    break
+
+        for vowel in self.groupCategories:
+            self.groupedData[vowel] = self.epochsData[vowelIndexDict[vowel]].get_data(copy=True)
+            print(f"{Fore.CYAN}📊 Vowel {vowel}: shape {self.groupedData[vowel].shape}{Style.RESET_ALL}")
+
     def displayGroupInfo(self):
         """
         Display information about the group categories and other relevant details.
@@ -523,89 +495,6 @@
        
         printSectionFooter("✅ Group Information Display Complete ✅")
 
-    def computeMorletFeatures(self):
-        """
-        Compute Morlet wavelet features for the epoched data.
-
-        This method calculates time-frequency representations using Morlet wavelets
-        for the epoched data across the specified frequency range.
-
-        Returns:
-            None
-        """
-        start_time = time.time()
-        printSectionHeader(f"{Fore.CYAN}🌊 Computing Morlet Features 🌊{Style.RESET_ALL}")
-        self.morletFeatures = self.epochsData.compute_tfr(
-            method='morlet',
-            freqs=self.frequencyRange,
-            n_cycles=self.frequencyRange/8,
-            use_fft=True,
-            return_itc=False,
-            average=False
-        )
-        print(f"{Fore.GREEN}✨ Computed Morlet features for {len(self.morletFeatures)} epochs{Style.RESET_ALL}")
-        print(f"{Fore.YELLOW}📊 Shape: {self.morletFeatures.get_data().shape}{Style.RESET_ALL}")
-        duration = time.time() - start_time
-        print(f"{Fore.YELLOW}⏱️ Time taken to compute Morlet features: {timedelta(seconds=duration)}{Style.RESET_ALL}")
-        printSectionFooter(f"{Fore.GREEN}✅ Morlet Feature Computation Complete ✅{Style.RESET_ALL}")
-
-    def categorizeDataByVowels(self):
-        """
-        Categorize Morlet and raw features for each vowel group.
-
-        This method separates the computed Morlet features and raw data into groups
-        based on the specified vowel categories (a, e, i, o, u).
-
-        Returns:
-            None
-        """
->>>>>>> 6e2e69f3
-        start_time = time.time()
-        printSectionHeader(f"{Fore.MAGENTA}🔬 Extracting Vowels Data 🔬{Style.RESET_ALL}")
-        vowelIndexDict = {vowel: [] for vowel in self.groupCategories}
-        self.groupedData = {vowel: [] for vowel in self.groupCategories}
-
-        for index, (_, _, event_id) in enumerate(self.epochsData.events):
-            eventName = self.eventIdsReversed[event_id]
-            for vowel in self.groupCategories:
-                if eventName.lower().endswith(vowel.lower()):
-                    vowelIndexDict[vowel].append(index)
-                    break
-
-        for vowel in self.groupCategories:
-            self.groupedData[vowel] = self.epochsData[vowelIndexDict[vowel]].get_data(copy=True)
-            print(f"{Fore.CYAN}📊 Vowel {vowel}: shape {self.groupedData[vowel].shape}{Style.RESET_ALL}")
-
-    def displayGroupInfo(self):
-        """
-        Display information about the group categories and other relevant details.
-
-        This method prints out the subject ID, session ID, run ID, data folder,
-        and the group categories in a visually appealing format.
-
-        Returns:
-            None
-        """
-        
-        printSectionHeader("ℹ️ Subject, Session, Task, and Run Information ℹ️")
-        
-        color = Fore.MAGENTA
-        size= '\033[4m'
-        
-        print(f"{color}{size}🧑‍🔬 Subject ID: {self.subjectId}".ljust(60))  
-        print(f"{color}\033[1m📅 Session ID: {self.sessionId}".ljust(60))   
-        print(f"{color}\033[1m🏃‍♂️ Run ID: {self.runId}".ljust(60))         
-        print(f"{color}\033[1m📝 Task Name: {self.taskName}".ljust(60))    
-        print(f"{color}\033[1m🔊 Speech Type: {self.speechType}".ljust(60)) 
-        print(f"{color}\033[1m🔤 Language Element: {self.languageElement}".ljust(60)) 
-        print(f"{color}\033[1m📊 Event Type: {self.eventType}".ljust(60)) 
-        print(f"{color}\033[1m⏳ Start/End: {self.startEnd}".ljust(60))   
-        print(f"{color}\033[1m⏳ Trial Phase: {self.trialPhase}".ljust(60))   
-        print(f"{color}\033[1m🖥️ Presentation Mode: {self.presentationMode}".ljust(60)) 
-         
-       
-        printSectionFooter("✅ Group Information Display Complete ✅")
-
    
         """
         Execute the complete data processing pipeline.
@@ -623,6 +512,4 @@
         self.makeTrainDataset()
         overall_duration = time.time() - overall_start_time
         print(f"\n{Fore.CYAN}⏱️ Total processing time: {timedelta(seconds=overall_duration)}{Style.RESET_ALL}")
-        printSectionFooter(f"{Fore.GREEN}✅ Data Processing Complete ✅{Style.RESET_ALL}")
-
-
+        printSectionFooter(f"{Fore.GREEN}✅ Data Processing Complete ✅{Style.RESET_ALL}")